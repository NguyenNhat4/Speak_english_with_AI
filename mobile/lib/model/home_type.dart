--- conflicted
+++ resolved
@@ -92,12 +92,7 @@
           },
         HomeType.chooseTopic => () =>
             Get.to(() => const TopicSelectionScreen()),
-<<<<<<< HEAD
         HomeType.describeImage => () => Get.to(() =>  DescribeImageScreen()),
-=======
-        HomeType.describeImage => () =>
-            Get.to(() => const DescribeImageScreen()),
->>>>>>> d784f75b
         HomeType.progressTracking => () => Get.to(() => const ChatBotFeature()),
         HomeType.settings => () => Get.to(() => const SettingsFeature()),
         HomeType.profile => () => Get.to(() => const ProfileFeature()),
