import 'package:flutter/material.dart';
import 'package:flutter_bloc/flutter_bloc.dart';
import '../../../../core/theme/app_colors.dart';
import '../../../../core/theme/text_styles.dart';
import '../../../../core/utils/responsive_layout.dart';
import '../cubit/image_description_cubit.dart';
import '../../domain/entities/feedback_entity.dart';

<<<<<<< HEAD
=======
/// Widget that displays user's transcription feedback with improvements
class FeedbackDisplayWidget extends StatelessWidget {
  final String userTranscription;
  final ImageFeedbackEntity? feedback;
  final VoidCallback? onNext;

  const FeedbackDisplayWidget({
    super.key,
    required this.userTranscription,
    this.feedback,
    this.onNext,
  });

  @override
  Widget build(BuildContext context) {
    final isDarkMode = Theme.of(context).brightness == Brightness.dark;

    return SingleChildScrollView(
      child: Padding(
        padding: EdgeInsets.all(ResponsiveLayout.getCardPadding(context)),
        child: Column(
          crossAxisAlignment: CrossAxisAlignment.start,
          children: [
            // Header with next button
            Row(
              children: [
                Container(
                  width: 16,
                  height: 16,
                  decoration: const BoxDecoration(
                    color: AppColors.warning,
                    shape: BoxShape.circle,
                  ),
                ),
                const Spacer(),
                if (onNext != null)
                  ElevatedButton(
                    onPressed: onNext,
                    style: ElevatedButton.styleFrom(
                      backgroundColor: AppColors.primary,
                      foregroundColor: Colors.white,
                      shape: RoundedRectangleBorder(
                        borderRadius: BorderRadius.circular(12),
                      ),
                      padding: EdgeInsets.symmetric(
                        horizontal:
                            ResponsiveLayout.getCardPadding(context) * 2,
                        vertical: 12,
                      ),
                    ),
                    child: Text(
                      'Next',
                      style: TextStyles.button(context),
                    ),
                  ),
              ],
            ),
            SizedBox(height: ResponsiveLayout.getSectionSpacing(context)),

            // User's description
            Text(
              'Your description',
              style: TextStyles.secondary(context, isDarkMode: isDarkMode),
            ),
            SizedBox(height: ResponsiveLayout.getElementSpacing(context)),
            Text(
              userTranscription.isNotEmpty
                  ? userTranscription
                  : 'No transcription available',
              style: TextStyles.body(context, isDarkMode: isDarkMode)
                  .copyWith(fontWeight: FontWeight.w600),
            ),
            SizedBox(height: ResponsiveLayout.getSectionSpacing(context)),

            // Feedback content
            if (feedback != null) ...[
              // Better version
              Text(
                'Improved version',
                style: TextStyles.secondary(context, isDarkMode: isDarkMode),
              ),
              SizedBox(height: ResponsiveLayout.getElementSpacing(context)),
              Text(
                feedback!.betterVersion,
                style: TextStyles.body(context, isDarkMode: isDarkMode)
                    .copyWith(fontWeight: FontWeight.w600),
              ),
              SizedBox(height: ResponsiveLayout.getSectionSpacing(context)),

              // Explanation
              Container(
                width: double.infinity,
                padding:
                    EdgeInsets.all(ResponsiveLayout.getCardPadding(context)),
                decoration: BoxDecoration(
                  color: AppColors.warning,
                  borderRadius: BorderRadius.circular(18),
                ),
                child: Column(
                  crossAxisAlignment: CrossAxisAlignment.start,
                  children: [
                    Text(
                      'Explanation',
                      style: TextStyles.h3(context, color: Colors.white),
                    ),
                    SizedBox(
                        height: ResponsiveLayout.getElementSpacing(context)),
                    Text(
                      feedback!.explanation,
                      style: TextStyles.body(context, color: Colors.white)
                          .copyWith(height: 1.5),
                    ),
                  ],
                ),
              ),
            ] else ...[
              // Loading state for feedback
              Container(
                width: double.infinity,
                padding:
                    EdgeInsets.all(ResponsiveLayout.getCardPadding(context)),
                decoration: BoxDecoration(
                  color: AppColors.getSurfaceColor(isDarkMode),
                  borderRadius: BorderRadius.circular(18),
                  border: Border.all(
                    color: AppColors.primary.withOpacity(0.3),
                    width: 1,
                  ),
                ),
                child: Column(
                  children: [
                    const CircularProgressIndicator(),
                    SizedBox(
                        height: ResponsiveLayout.getSectionSpacing(context)),
                    Text(
                      'Generating feedback...',
                      style: TextStyles.body(context, isDarkMode: isDarkMode),
                    ),
                  ],
                ),
              ),
            ],
          ],
        ),
      ),
    );
  }
}
>>>>>>> 9bbe8fcf

/// Error widget for feedback display
class FeedbackErrorWidget extends StatelessWidget {
  final String errorMessage;
  final VoidCallback? onRetry;

  const FeedbackErrorWidget({
    super.key,
    required this.errorMessage,
    this.onRetry,
  });

  @override
  Widget build(BuildContext context) {
    final isDarkMode = Theme.of(context).brightness == Brightness.dark;

    return Padding(
      padding: EdgeInsets.all(ResponsiveLayout.getCardPadding(context)),
      child: Column(
        mainAxisAlignment: MainAxisAlignment.center,
        children: [
          Icon(
            Icons.error_outline,
            size: 64,
            color: AppColors.error,
          ),
          SizedBox(height: ResponsiveLayout.getSectionSpacing(context)),
          Text(
            'Feedback Error',
            style: TextStyles.h2(context, isDarkMode: isDarkMode),
          ),
          SizedBox(height: ResponsiveLayout.getElementSpacing(context)),
          Text(
            errorMessage,
            style: TextStyles.body(context, isDarkMode: isDarkMode),
            textAlign: TextAlign.center,
          ),
          if (onRetry != null) ...[
            SizedBox(height: ResponsiveLayout.getSectionSpacing(context)),
            ElevatedButton(
              onPressed: onRetry,
              style: ElevatedButton.styleFrom(
                backgroundColor: AppColors.primary,
                foregroundColor: Colors.white,
              ),
              child: Text(
                'Try Again',
                style: TextStyles.button(context),
              ),
            ),
          ],
        ],
      ),
    );
  }
}<|MERGE_RESOLUTION|>--- conflicted
+++ resolved
@@ -6,8 +6,6 @@
 import '../cubit/image_description_cubit.dart';
 import '../../domain/entities/feedback_entity.dart';
 
-<<<<<<< HEAD
-=======
 /// Widget that displays user's transcription feedback with improvements
 class FeedbackDisplayWidget extends StatelessWidget {
   final String userTranscription;
@@ -156,7 +154,6 @@
     );
   }
 }
->>>>>>> 9bbe8fcf
 
 /// Error widget for feedback display
 class FeedbackErrorWidget extends StatelessWidget {
