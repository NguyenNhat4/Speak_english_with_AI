--- conflicted
+++ resolved
@@ -104,8 +104,6 @@
     }
   }
 
-<<<<<<< HEAD
-=======
   void _viewSuggestedAnswer() {
     if (_images.isEmpty) return;
 
@@ -154,7 +152,6 @@
       ),
     );
   }
->>>>>>> 5b1157e9
 
   @override
   Widget build(BuildContext context) {
@@ -342,9 +339,6 @@
                             ),
                           ],
                         ),
-<<<<<<< HEAD
-                      ],
-=======
                       ),
                     ),
                     FloatingActionButton(
@@ -355,7 +349,6 @@
                         Icons.lightbulb_outline,
                         color: Theme.of(context).primaryColor,
                       ),
->>>>>>> 5b1157e9
                     ),
                   ],
                 ),
